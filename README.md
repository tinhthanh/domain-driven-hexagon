--- conflicted
+++ resolved
@@ -7,16 +7,7 @@
 
 ---
 
-<<<<<<< HEAD
-The main emphasis of this project is to provide recommendations on how to design software applications. Included in this readme are some techniques, tools, best practices, architectural patterns and guidelines gathered from different sources.
-=======
-The main emphasis of this project is to provide recommendations on how to design software applications. 
-#### Contents of README
-- Techniques
-- Tools
-- Best practices architectural patterns 
-- Guidelines gathered from different sources
->>>>>>> 4c13aead
+The main emphasis of this project is to provide recommendations on how to design software applications. This readme includes techniques, tools, best practices, architectural patterns and guidelines gathered from different sources.
 
 Code examples are written using [NodeJS](https://nodejs.org/en/), [TypeScript](https://www.typescriptlang.org/), [NestJS](https://docs.nestjs.com/) framework and [Typeorm](https://www.npmjs.com/package/typeorm) for the database access.
 
@@ -25,11 +16,7 @@
 **Note**: code examples are adapted to TypeScript and frameworks mentioned above. <br/>
 (Implementations in other languages will look differently)
 
-<<<<<<< HEAD
-**Everything below should be seen as a recommendation, not a rule**. Different projects have different requirements, so any pattern mentioned in this readme should be adjusted to project needs or even skipped entirely if it doesn't fit. In real world production applications, you will most likely only need a fraction of those patterns depending on your use cases. More info in [this](#general-recommendations-on-architectures-best-practices-design-patterns-and-principles) section.
-=======
-**Everything below is provided as a recommendation, not a rule**. Different projects have different requirements, so any pattern mentioned in this readme should be adjusted to project needs or even skipped entirely if it doesn't fit. In real world production applications you will most likely only need a fraction of those patterns depending on your use cases. More info in [this](#general-recommendations-on-architectures-best-practices-design-patterns-and-principles) section.
->>>>>>> 4c13aead
+**Everything below is provided as a recommendation, not a rule**. Different projects have different requirements, so any pattern mentioned in this readme should be adjusted to project needs or even skipped entirely if it doesn't fit. In real world production applications, you will most likely only need a fraction of those patterns depending on your use cases. More info in [this](#general-recommendations-on-architectures-best-practices-design-patterns-and-principles) section.
 
 ---
 
@@ -144,11 +131,7 @@
 
 # Modules
 
-<<<<<<< HEAD
-This project's code examples use separation by modules (also called components). Each module's name should reflect an important concept from the Domain and have its own folder with a dedicated codebase, and each business use case inside that module gets its own folder to store most of the things it needs (this is also called _Vertical Slicing_). It's easier to work on things that change together if those things are gathered relatively close to each other. Think of a module as a "box" that groups together related business logic.
-=======
-This project's code examples use separation by modules (also called components). Each module's name should reflect an important concept from the Domain and have its own folder with a dedicated codebase. Each business use case inside that module gets its own folder to store most of the things it needs (this is also called _Vertical Slicing_). It is easier to work on things that change together if those things are gathered relatively close to each other. Think of a module as a "box" that groups together related business logic.
->>>>>>> 4c13aead
+This project's code examples use separation by modules (also called components). Each module's name should reflect an important concept from the Domain and have its own folder with a dedicated codebase. Each business use case inside that module gets its own folder to store most of the things it needs (this is also called _Vertical Slicing_). It's easier to work on things that change together if those things are gathered relatively close to each other. Think of a module as a "box" that groups together related business logic.
 
 Using modules is a great way to [encapsulate](<https://en.wikipedia.org/wiki/Encapsulation_(computer_programming)>) parts of highly [cohesive](<https://en.wikipedia.org/wiki/Cohesion_(computer_science)>) business domain rules.
 
